--- conflicted
+++ resolved
@@ -26,9 +26,8 @@
   EXPORT t_Discrete := INTEGER4;
   EXPORT t_Item := UNSIGNED4; // Currently allows up to 4B different elements
   EXPORT t_Count := t_RecordID; // Possible to count every record
-  EXPORT t_Work_Item := UNSIGNED2;  //TODO: change to be Std.PBblas.Types.work_item_t
+  EXPORT t_Work_Item := UNSIGNED2;  //TODO: change to be PBblas.Types.work_item_t
 
-<<<<<<< HEAD
   // Base record for Numeric and Discrete Fields
   EXPORT AnyField     := RECORD
     t_Work_Item wi; // Work-item id
@@ -42,23 +41,10 @@
   END;
   
   // DiscreteField -- used to hold INTEGER values
-=======
-  EXPORT AnyField     := RECORD
-    t_Work_Item wi;
-    t_RecordID id;
-  	t_FieldNumber number;
-  END;
-  
-  EXPORT NumericField := RECORD(AnyField)
-  	t_FieldReal value;
-  END;
-
->>>>>>> 242c1191
   EXPORT DiscreteField := RECORD(AnyField)
   	t_Discrete value;
   END;
 
-<<<<<<< HEAD
   // Generic Layout describing the model 'learned' by a Machine Learning algorithm.
   // Specific algorithms may augment this layout to add fields.
   EXPORT Layout_Model := RECORD
@@ -66,13 +52,6 @@
     t_RecordID  id;       // Identifies the component type within the model
     t_FieldNumber number; // Corresponds to field number of the original data
     t_FieldReal value;    // The model parameter value
-=======
-  EXPORT Layout_Model := RECORD
-    t_Work_Item wi;
-    t_RecordID  id;  // Identifies the component type within the model
-    t_FieldNumber number; // Corresponds to field number of the original data
-    t_FieldReal value;  // The model parameter value
->>>>>>> 242c1191
   END;
   
   EXPORT l_result := RECORD(DiscreteField)
